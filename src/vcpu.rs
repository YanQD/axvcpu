use core::cell::{RefCell, UnsafeCell};

use axaddrspace::{GuestPhysAddr, HostPhysAddr};
use axerrno::{AxResult, ax_err};

use super::{AxArchVCpu, AxVCpuExitReason};

/// The constant part of `AxVCpu`.
struct AxVCpuInnerConst {
    /// The id of the vcpu.
    id: usize,
    /// The id of the physical CPU who has the priority to run this vcpu.
    favor_phys_cpu: usize,
    /// The set of physical CPUs who can run this vcpu.
    /// If `None`, the vcpu can run on any physical CPU.
    /// Refer to [CPU_SET](https://man7.org/linux/man-pages/man3/CPU_SET.3.html) in Linux.
    phys_cpu_set: Option<usize>,
}

/// The state of a virtual CPU.
#[derive(Clone, Copy, Debug, PartialEq, Eq)]
pub enum VCpuState {
    /// An invalid state.
    Invalid = 0,
    /// The vcpu is created but not initialized yet.
    Created = 1,
    /// The vcpu is already initialized and can be bound to a physical CPU.
    Free = 2,
    /// The vcpu is bound to a physical CPU and ready to run.
    Ready = 3,
    /// The vcpu is bound to a physical CPU and running.
    Running = 4,
    /// The vcpu is blocked.
    Blocked = 5,
}

/// The mutable part of [`AxVCpu`].
pub struct AxVCpuInnerMut {
    /// The state of the vcpu.
    state: VCpuState,
}

/// A virtual CPU with architecture-independent interface.
///
/// By delegating the architecture-specific operations to a struct implementing [`AxArchVCpu`], this struct provides
/// a unified interface and state management model for virtual CPUs of different architectures.
///
/// The architecture-specific operations are delegated to a struct implementing [`AxArchVCpu`].
///
/// Note that:
/// - This struct handles internal mutability itself, almost all the methods are `&self`.
/// - This struct is not thread-safe. It's caller's responsibility to ensure the safety.
pub struct AxVCpu<A: AxArchVCpu> {
    /// The constant part of the vcpu.
    inner_const: AxVCpuInnerConst,
    /// The mutable part of the vcpu.
    inner_mut: RefCell<AxVCpuInnerMut>,
    /// The architecture-specific state of the vcpu.
    ///
    /// `UnsafeCell` is used to allow interior mutability. Note that `RefCell` or `Mutex` is not suitable here
    /// because it's not possible to drop the guard when launching a vcpu.
    arch_vcpu: UnsafeCell<A>,
}

impl<A: AxArchVCpu> AxVCpu<A> {
    /// Create a new [`AxVCpu`].
    pub fn new(
        id: usize,
        favor_phys_cpu: usize,
        phys_cpu_set: Option<usize>,
        arch_config: A::CreateConfig,
    ) -> AxResult<Self> {
        Ok(Self {
            inner_const: AxVCpuInnerConst {
                id,
                favor_phys_cpu,
                phys_cpu_set,
            },
            inner_mut: RefCell::new(AxVCpuInnerMut {
                state: VCpuState::Created,
            }),
            arch_vcpu: UnsafeCell::new(A::new(arch_config)?),
        })
    }

    /// Setup the vcpu.
    pub fn setup(
        &self,
        entry: GuestPhysAddr,
        ept_root: HostPhysAddr,
        arch_config: A::SetupConfig,
    ) -> AxResult {
        self.manipulate_arch_vcpu(VCpuState::Created, VCpuState::Free, |arch_vcpu| {
            arch_vcpu.set_entry(entry)?;
            arch_vcpu.set_ept_root(ept_root)?;
            arch_vcpu.setup(arch_config)?;
            Ok(())
        })
    }

    /// Get the id of the vcpu.
    pub const fn id(&self) -> usize {
        self.inner_const.id
    }

    /// Get the id of the physical CPU who has the priority to run this vcpu.
    /// Currently unused.
    pub const fn favor_phys_cpu(&self) -> usize {
        self.inner_const.favor_phys_cpu
    }

    /// Get the set of physical CPUs who can run this vcpu.
    /// If `None`, this vcpu has no limitation and can be scheduled on any physical CPU.
    pub const fn phys_cpu_set(&self) -> Option<usize> {
        self.inner_const.phys_cpu_set
    }

    /// Get whether the vcpu is the BSP. We always assume the first vcpu (vcpu with id #0) is the BSP.
    pub const fn is_bsp(&self) -> bool {
        self.inner_const.id == 0
    }

    /// Get the state of the vcpu.
    pub fn state(&self) -> VCpuState {
        self.inner_mut.borrow().state
    }

    /// Set the state of the vcpu.
    /// # Safety
    /// This method is unsafe because it may break the state transition model.
    /// Use it with caution.
    pub unsafe fn set_state(&self, state: VCpuState) {
        self.inner_mut.borrow_mut().state = state;
    }

    /// Execute a block with the state of the vcpu transitioned from `from` to `to`. If the current state is not `from`, return an error.
    ///
    /// The state will be set to [`VCpuState::Invalid`] if an error occurs (including the case that the current state is not `from`).
    ///
    /// The state will be set to `to` if the block is executed successfully.
    pub fn with_state_transition<F, T>(&self, from: VCpuState, to: VCpuState, f: F) -> AxResult<T>
    where
        F: FnOnce() -> AxResult<T>,
    {
        let mut inner_mut = self.inner_mut.borrow_mut();
        if inner_mut.state != from {
            inner_mut.state = VCpuState::Invalid;
            ax_err!(
                BadState,
                format!("VCpu state is not {:?}, but {:?}", from, inner_mut.state)
            )
        } else {
            let result = f();
            inner_mut.state = if result.is_err() {
                VCpuState::Invalid
            } else {
                to
            };
            result
        }
    }

    /// Execute a block with the current vcpu set to `&self`.
    pub fn with_current_cpu_set<F, T>(&self, f: F) -> T
    where
        F: FnOnce() -> T,
    {
        if get_current_vcpu::<A>().is_some() {
            panic!("Nested vcpu operation is not allowed!");
        } else {
            unsafe {
                set_current_vcpu(self);
            }
            let result = f();
            unsafe {
                clear_current_vcpu::<A>();
            }
            result
        }
    }

    /// Execute an operation on the architecture-specific vcpu, with the state transitioned from `from` to `to` and the current vcpu set to `&self`.
    ///
    /// This method is a combination of [`AxVCpu::with_state_transition`] and [`AxVCpu::with_current_cpu_set`].
    pub fn manipulate_arch_vcpu<F, T>(&self, from: VCpuState, to: VCpuState, f: F) -> AxResult<T>
    where
        F: FnOnce(&mut A) -> AxResult<T>,
    {
        self.with_state_transition(from, to, || {
            self.with_current_cpu_set(|| f(self.get_arch_vcpu()))
        })
    }

    /// Transition the state of the vcpu. If the current state is not `from`, return an error.
    pub fn transition_state(&self, from: VCpuState, to: VCpuState) -> AxResult {
        self.with_state_transition(from, to, || Ok(()))
    }

    /// Get the architecture-specific vcpu.
    #[allow(clippy::mut_from_ref)]
    pub fn get_arch_vcpu(&self) -> &mut A {
        unsafe { &mut *self.arch_vcpu.get() }
    }

    /// Run the vcpu.
    pub fn run(&self) -> AxResult<AxVCpuExitReason> {
        self.transition_state(VCpuState::Ready, VCpuState::Running)?;
        self.manipulate_arch_vcpu(VCpuState::Running, VCpuState::Ready, |arch_vcpu| {
            arch_vcpu.run()
        })
    }

    /// Bind the vcpu to the current physical CPU.
    pub fn bind(&self) -> AxResult {
        self.manipulate_arch_vcpu(VCpuState::Free, VCpuState::Ready, |arch_vcpu| {
            arch_vcpu.bind()
        })
    }

    /// Unbind the vcpu from the current physical CPU.
    pub fn unbind(&self) -> AxResult {
        self.manipulate_arch_vcpu(VCpuState::Ready, VCpuState::Free, |arch_vcpu| {
            arch_vcpu.unbind()
        })
    }

    /// Sets the entry address of the vcpu.
    pub fn set_entry(&self, entry: GuestPhysAddr) -> AxResult {
        self.get_arch_vcpu().set_entry(entry)
    }

    /// Sets the value of a general-purpose register according to the given index.
    pub fn set_gpr(&self, reg: usize, val: usize) {
        self.get_arch_vcpu().set_gpr(reg, val);
    }

<<<<<<< HEAD
    /// Inject an interrupt to the vcpu.
    pub fn inject_interrupt(&self, vector: usize) -> AxResult {
        self.get_arch_vcpu().inject_interrupt(vector)
=======
    /// Sets the return value of the vcpu.
    pub fn set_return_value(&self, val: usize) {
        self.get_arch_vcpu().set_return_value(val);
>>>>>>> 6c2c09fb
    }
}

#[percpu::def_percpu]
static mut CURRENT_VCPU: Option<*mut u8> = None;

/// Get the current vcpu on the current physical CPU.
///
/// It's guaranteed that each time before a method of [`AxArchVCpu`] is called, the current vcpu is set to the corresponding [`AxVCpu`].
/// So methods of [`AxArchVCpu`] can always get the [`AxVCpu`] containing itself by calling this method.
pub fn get_current_vcpu<'a, A: AxArchVCpu>() -> Option<&'a AxVCpu<A>> {
    unsafe {
        CURRENT_VCPU
            .current_ref_raw()
            .as_ref()
            .copied()
            .and_then(|p| (p as *const AxVCpu<A>).as_ref())
    }
}

/// Get a mutable reference to the current vcpu on the current physical CPU.
///
/// See [`get_current_vcpu`] for more details.
pub fn get_current_vcpu_mut<'a, A: AxArchVCpu>() -> Option<&'a mut AxVCpu<A>> {
    unsafe {
        CURRENT_VCPU
            .current_ref_mut_raw()
            .as_mut()
            .copied()
            .and_then(|p| (p as *mut AxVCpu<A>).as_mut())
    }
}

/// Set the current vcpu on the current physical CPU.
///
/// # Safety
/// This method is marked as unsafe because it may result in unexpected behavior if not used properly.
/// Do not call this method unless you know what you are doing.
pub unsafe fn set_current_vcpu<A: AxArchVCpu>(vcpu: &AxVCpu<A>) {
    unsafe {
        CURRENT_VCPU
            .current_ref_mut_raw()
            .replace(vcpu as *const _ as *mut u8);
    }
}

/// Clear the current vcpu on the current physical CPU.
///
/// # Safety
/// This method is marked as unsafe because it may result in unexpected behavior if not used properly.
/// Do not call this method unless you know what you are doing.    
pub unsafe fn clear_current_vcpu<A: AxArchVCpu>() {
    unsafe {
        CURRENT_VCPU.current_ref_mut_raw().take();
    }
}<|MERGE_RESOLUTION|>--- conflicted
+++ resolved
@@ -234,15 +234,14 @@
         self.get_arch_vcpu().set_gpr(reg, val);
     }
 
-<<<<<<< HEAD
     /// Inject an interrupt to the vcpu.
     pub fn inject_interrupt(&self, vector: usize) -> AxResult {
         self.get_arch_vcpu().inject_interrupt(vector)
-=======
+    }
+
     /// Sets the return value of the vcpu.
     pub fn set_return_value(&self, val: usize) {
         self.get_arch_vcpu().set_return_value(val);
->>>>>>> 6c2c09fb
     }
 }
 
